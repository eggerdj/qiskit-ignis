# This code is part of Qiskit.
#
# (C) Copyright IBM 2020.
#
# This code is licensed under the Apache License, Version 2.0. You may
# obtain a copy of this license in the LICENSE.txt file in the root directory
# of this source tree or at http://www.apache.org/licenses/LICENSE-2.0.
#
# Any modifications or derivative works of this code must retain this
# copyright notice, and modified files need to carry a notice indicating
# that they have been altered from the originals.

"""Data source to generate schedule."""

from typing import Optional, Callable

import numpy as np
from qiskit import circuit

from qiskit.ignis.experiments.calibration import (types,
<<<<<<< HEAD
                                                  generators)
from qiskit.ignis.experiments.calibration.data_processing import DataProcessingSteps
from qiskit.ignis.experiments.calibration.cal_base_analysis import BaseCalibrationAnalysis
from qiskit.ignis.experiments.calibration.instruction_data.database import PulseTable
from qiskit.ignis.experiments.calibration.instruction_data import InstructionsDefinition
=======
                                                  generators,
                                                  workflow,
                                                  Calibration1DAnalysis)
from qiskit.ignis.experiments.calibration.instruction_data.parameter_table import PulseParameterTable
>>>>>>> e19d8284
from qiskit.ignis.experiments.calibration.cal_base_experiment import BaseCalibrationExperiment
from qiskit.ignis.experiments.calibration.analysis.peak import GaussianFit
from qiskit.ignis.experiments.calibration.analysis.trigonometric import CosinusoidalFit


class RoughSpectroscopy(BaseCalibrationExperiment):
    """Performs a frequency spectroscopy by scanning the drive channel frequency."""

    def __init__(self,
                 table: PulseParameterTable,
                 qubit: int,
                 data_processing: DataProcessingSteps,
                 freq_vals: np.ndarray,
                 analysis_class: Optional[BaseCalibrationAnalysis] = None,
                 job: Optional = None,
                 pulse_envelope: Optional[Callable] = None,
                 pulse_name: Optional[str] = types.SingleQubitPulses.XP.value):
        """Create new spectroscopy experiment.

        Args:
            table: The table of pulse parameters.
            qubit: Qubit on which to run the calibration.
            data_processing: Steps used to process the data from the Result.
            freq_vals: Frequency values to scan in the calibration.
            analysis_class: Analysis class used.
            job: Optional job id to retrive past expereiments.
            pulse_envelope: Name of the pulse function used to generate the
                pulse schedule. If not specified, the default pulse shape of
                :py:class:`SinglePulseGenerator` is used.
            pulse_name: Pulse name in the database entry to provide parameter set to
                construct pulse schedule to calibrate. By default pi pulse parameter is used.
        """
        param_dict = table.get_instruction_kwargs(
            qubits=qubit,
            channel='d*',
            inst_name=pulse_name
        )

        # todo get qubit property from other database.
        # channel ref frequency is different from pulse sideband and thus
        # this value is stored in another relational database.
        # something like qubit property table where f01, anharmonicity, T1, T2, etc... exist.
        freq01 = circuit.Parameter('q{ind}.d{ind}.f01'.format(ind=qubit))

        generator = generators.SinglePulseGenerator(
            name='spectroscopy',
            qubit=qubit,
            parameters=param_dict,
            values_to_scan=freq_vals,
            ref_frequency=freq01,
            pulse_envelope=pulse_envelope)

        # setup analysis
        if analysis_class is None:
            analysis_class = GaussianFit(name=generator.name)

        super().__init__(generator=generator,
                         analysis=analysis_class,
                         job=job)


class RoughAmplitudeCalibration(BaseCalibrationExperiment):
    """Performs a rough amplitude calibration by scanning the amplitude of the pulse."""

    def __init__(self,
<<<<<<< HEAD
                 inst_def: InstructionsDefinition,
=======
                 table: PulseParameterTable,
>>>>>>> e19d8284
                 qubit: int,
                 data_processing: DataProcessingSteps,
                 amp_vals: np.ndarray,
                 pulse_name: str,
                 calibration_group: Optional[str] = 'default',
                 analysis_class: Optional[BaseCalibrationAnalysis] = None,
                 job: Optional = None):
        """Create new rabi amplitude experiment.

        Args:
            inst_def: The class that defines the instructions for this calibration.
            qubit: Qubit on which to run the calibration.
            data_processing: Steps used to process the data from the Result.
            amp_vals: Amplitude values to scan in the calibration.
            analysis_class: Analysis class used.
            job: Optional job id to retrieve past experiments.
            pulse_name: Pulse name in the database entry to provide parameter set to
                construct pulse schedule to calibrate. By default pi pulse parameter is used.
        """

        # todo get qubit property from other database.
        # channel ref frequency is different from pulse sideband and thus
        # this value is stored in another relational database.
        # something like qubit property table where f01, anharmonicity, T1, T2, etc... exist.
        freq01 = None

        pname = pulse_name + '.d%i.' % qubit + '.amp'

        generator = generators.CircuitBasedGenerator(
            name='power_Rabi',
            qubit=qubit,
            template_circuit=inst_def.get_circuit(pulse_name, (qubit, ), free_parameter_names=[pname]),
            values_to_scan=amp_vals,
            ref_frequency=freq01)

        # setup analysis
        if analysis_class is None:
            analysis_class = CosinusoidalFit(name=generator.name,
                                             data_processing_steps=data_processing)

        super().__init__(generator=generator,
                         analysis=analysis_class,
                         job=job)<|MERGE_RESOLUTION|>--- conflicted
+++ resolved
@@ -12,24 +12,12 @@
 
 """Data source to generate schedule."""
 
-from typing import Optional, Callable
+from typing import Optional, Callable, List
 
-import numpy as np
-from qiskit import circuit
-
-from qiskit.ignis.experiments.calibration import (types,
-<<<<<<< HEAD
-                                                  generators)
+from qiskit.ignis.experiments.calibration.generators import CircuitBasedGenerator
 from qiskit.ignis.experiments.calibration.data_processing import DataProcessingSteps
 from qiskit.ignis.experiments.calibration.cal_base_analysis import BaseCalibrationAnalysis
-from qiskit.ignis.experiments.calibration.instruction_data.database import PulseTable
 from qiskit.ignis.experiments.calibration.instruction_data import InstructionsDefinition
-=======
-                                                  generators,
-                                                  workflow,
-                                                  Calibration1DAnalysis)
-from qiskit.ignis.experiments.calibration.instruction_data.parameter_table import PulseParameterTable
->>>>>>> e19d8284
 from qiskit.ignis.experiments.calibration.cal_base_experiment import BaseCalibrationExperiment
 from qiskit.ignis.experiments.calibration.analysis.peak import GaussianFit
 from qiskit.ignis.experiments.calibration.analysis.trigonometric import CosinusoidalFit
@@ -39,14 +27,14 @@
     """Performs a frequency spectroscopy by scanning the drive channel frequency."""
 
     def __init__(self,
-                 table: PulseParameterTable,
+                 inst_def: InstructionsDefinition,
                  qubit: int,
                  data_processing: DataProcessingSteps,
-                 freq_vals: np.ndarray,
+                 freq_vals: List,
                  analysis_class: Optional[BaseCalibrationAnalysis] = None,
                  job: Optional = None,
                  pulse_envelope: Optional[Callable] = None,
-                 pulse_name: Optional[str] = types.SingleQubitPulses.XP.value):
+                 pulse_name: Optional[str] = ''):
         """Create new spectroscopy experiment.
 
         Args:
@@ -62,25 +50,19 @@
             pulse_name: Pulse name in the database entry to provide parameter set to
                 construct pulse schedule to calibrate. By default pi pulse parameter is used.
         """
-        param_dict = table.get_instruction_kwargs(
-            qubits=qubit,
-            channel='d*',
-            inst_name=pulse_name
-        )
 
         # todo get qubit property from other database.
         # channel ref frequency is different from pulse sideband and thus
         # this value is stored in another relational database.
         # something like qubit property table where f01, anharmonicity, T1, T2, etc... exist.
-        freq01 = circuit.Parameter('q{ind}.d{ind}.f01'.format(ind=qubit))
+        freq01 = 0.0
 
-        generator = generators.SinglePulseGenerator(
+        generator = CircuitBasedGenerator(
             name='spectroscopy',
             qubit=qubit,
-            parameters=param_dict,
+            template_circuit=inst_def.get_circuit(pulse_name, (qubit, )),
             values_to_scan=freq_vals,
-            ref_frequency=freq01,
-            pulse_envelope=pulse_envelope)
+            ref_frequency=freq01)
 
         # setup analysis
         if analysis_class is None:
@@ -95,14 +77,10 @@
     """Performs a rough amplitude calibration by scanning the amplitude of the pulse."""
 
     def __init__(self,
-<<<<<<< HEAD
                  inst_def: InstructionsDefinition,
-=======
-                 table: PulseParameterTable,
->>>>>>> e19d8284
                  qubit: int,
                  data_processing: DataProcessingSteps,
-                 amp_vals: np.ndarray,
+                 amp_vals: List,
                  pulse_name: str,
                  calibration_group: Optional[str] = 'default',
                  analysis_class: Optional[BaseCalibrationAnalysis] = None,
@@ -126,9 +104,10 @@
         # something like qubit property table where f01, anharmonicity, T1, T2, etc... exist.
         freq01 = None
 
-        pname = pulse_name + '.d%i.' % qubit + '.amp'
+        scope_id = inst_def.get_scope_id(pulse_name, (qubit, ))
+        pname = pulse_name + '.d%i.' % qubit + '.' + scope_id + '.amp'
 
-        generator = generators.CircuitBasedGenerator(
+        generator = CircuitBasedGenerator(
             name='power_Rabi',
             qubit=qubit,
             template_circuit=inst_def.get_circuit(pulse_name, (qubit, ), free_parameter_names=[pname]),
